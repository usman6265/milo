--- conflicted
+++ resolved
@@ -6,11 +6,7 @@
     <parent>
         <groupId>org.eclipse.milo</groupId>
         <artifactId>opc-ua-stack</artifactId>
-<<<<<<< HEAD
         <version>0.4.0-SNAPSHOT</version>
-=======
-        <version>0.3.8-SNAPSHOT</version>
->>>>>>> 38eb4ff1
     </parent>
 
     <artifactId>stack-server</artifactId>
