--- conflicted
+++ resolved
@@ -6,11 +6,7 @@
     <parent>
         <groupId>org.eclipse.milo</groupId>
         <artifactId>opc-ua-stack</artifactId>
-<<<<<<< HEAD
-        <version>0.4.4-SNAPSHOT</version>
-=======
         <version>0.5.0-SNAPSHOT</version>
->>>>>>> b68b0ac1
     </parent>
 
     <artifactId>bsd-parser-gson</artifactId>
@@ -23,11 +19,7 @@
         <dependency>
             <groupId>org.eclipse.milo</groupId>
             <artifactId>bsd-parser</artifactId>
-<<<<<<< HEAD
-            <version>0.4.4-SNAPSHOT</version>
-=======
             <version>0.5.0-SNAPSHOT</version>
->>>>>>> b68b0ac1
         </dependency>
 
         <dependency>
@@ -51,11 +43,7 @@
         <dependency>
             <groupId>org.eclipse.milo</groupId>
             <artifactId>bsd-parser</artifactId>
-<<<<<<< HEAD
-            <version>0.4.4-SNAPSHOT</version>
-=======
             <version>0.5.0-SNAPSHOT</version>
->>>>>>> b68b0ac1
             <type>test-jar</type>
             <scope>test</scope>
         </dependency>
