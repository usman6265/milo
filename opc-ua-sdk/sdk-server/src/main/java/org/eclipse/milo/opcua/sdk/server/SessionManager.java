/*
 * Copyright (c) 2019 the Eclipse Milo Authors
 *
 * This program and the accompanying materials are made
 * available under the terms of the Eclipse Public License 2.0
 * which is available at https://www.eclipse.org/legal/epl-2.0/
 *
 * SPDX-License-Identifier: EPL-2.0
 */

package org.eclipse.milo.opcua.sdk.server;

import java.math.RoundingMode;
import java.nio.ByteBuffer;
import java.security.KeyPair;
import java.security.cert.X509Certificate;
import java.time.Duration;
import java.util.ArrayList;
import java.util.Arrays;
import java.util.List;
import java.util.Map;
import java.util.Optional;
import java.util.UUID;
<<<<<<< HEAD
import java.util.concurrent.CopyOnWriteArrayList;
=======
import javax.annotation.Nonnull;
import javax.annotation.Nullable;
>>>>>>> 69091f37

import com.google.common.base.Objects;
import com.google.common.base.Strings;
import com.google.common.collect.Lists;
import com.google.common.collect.Maps;
import com.google.common.math.DoubleMath;
import com.google.common.primitives.Bytes;
import org.eclipse.milo.opcua.sdk.server.diagnostics.ServerDiagnosticsSummary;
import org.eclipse.milo.opcua.sdk.server.identity.IdentityValidator;
import org.eclipse.milo.opcua.sdk.server.services.ServiceAttributes;
import org.eclipse.milo.opcua.stack.core.StatusCodes;
import org.eclipse.milo.opcua.stack.core.UaException;
import org.eclipse.milo.opcua.stack.core.UaRuntimeException;
import org.eclipse.milo.opcua.stack.core.security.CertificateValidator;
import org.eclipse.milo.opcua.stack.core.security.SecurityAlgorithm;
import org.eclipse.milo.opcua.stack.core.security.SecurityPolicy;
import org.eclipse.milo.opcua.stack.core.types.builtin.ByteString;
import org.eclipse.milo.opcua.stack.core.types.builtin.DiagnosticInfo;
import org.eclipse.milo.opcua.stack.core.types.builtin.ExtensionObject;
import org.eclipse.milo.opcua.stack.core.types.builtin.NodeId;
import org.eclipse.milo.opcua.stack.core.types.builtin.StatusCode;
import org.eclipse.milo.opcua.stack.core.types.builtin.unsigned.UInteger;
import org.eclipse.milo.opcua.stack.core.types.enumerated.MessageSecurityMode;
import org.eclipse.milo.opcua.stack.core.types.enumerated.UserTokenType;
import org.eclipse.milo.opcua.stack.core.types.structured.ActivateSessionRequest;
import org.eclipse.milo.opcua.stack.core.types.structured.ActivateSessionResponse;
<<<<<<< HEAD
import org.eclipse.milo.opcua.stack.core.types.structured.ApplicationDescription;
import org.eclipse.milo.opcua.stack.core.types.structured.CloseSessionRequest;
import org.eclipse.milo.opcua.stack.core.types.structured.CloseSessionResponse;
=======
import org.eclipse.milo.opcua.stack.core.types.structured.AnonymousIdentityToken;
>>>>>>> 69091f37
import org.eclipse.milo.opcua.stack.core.types.structured.CreateSessionRequest;
import org.eclipse.milo.opcua.stack.core.types.structured.CreateSessionResponse;
import org.eclipse.milo.opcua.stack.core.types.structured.EndpointDescription;
import org.eclipse.milo.opcua.stack.core.types.structured.SignatureData;
import org.eclipse.milo.opcua.stack.core.types.structured.SignedSoftwareCertificate;
import org.eclipse.milo.opcua.stack.core.types.structured.UserIdentityToken;
import org.eclipse.milo.opcua.stack.core.types.structured.UserTokenPolicy;
import org.eclipse.milo.opcua.stack.core.util.CertificateUtil;
import org.eclipse.milo.opcua.stack.core.util.CertificateValidationUtil;
import org.eclipse.milo.opcua.stack.core.util.EndpointUtil;
import org.eclipse.milo.opcua.stack.core.util.NonceUtil;
import org.eclipse.milo.opcua.stack.core.util.SignatureUtil;
import org.eclipse.milo.opcua.stack.server.services.AttributeHistoryServiceSet;
import org.eclipse.milo.opcua.stack.server.services.AttributeServiceSet;
import org.eclipse.milo.opcua.stack.server.services.MethodServiceSet;
import org.eclipse.milo.opcua.stack.server.services.MonitoredItemServiceSet;
import org.eclipse.milo.opcua.stack.server.services.NodeManagementServiceSet;
import org.eclipse.milo.opcua.stack.server.services.QueryServiceSet;
import org.eclipse.milo.opcua.stack.server.services.ServiceRequest;
import org.eclipse.milo.opcua.stack.server.services.SessionServiceSet;
import org.eclipse.milo.opcua.stack.server.services.SubscriptionServiceSet;
import org.eclipse.milo.opcua.stack.server.services.ViewServiceSet;
import org.slf4j.Logger;
import org.slf4j.LoggerFactory;

import static com.google.common.collect.Lists.newCopyOnWriteArrayList;
import static org.eclipse.milo.opcua.stack.core.types.builtin.unsigned.Unsigned.uint;
import static org.eclipse.milo.opcua.stack.core.util.ConversionUtil.l;
import static org.eclipse.milo.opcua.stack.core.util.DigestUtil.sha1;

public class SessionManager implements
    AttributeServiceSet,
    AttributeHistoryServiceSet,
    MethodServiceSet,
    MonitoredItemServiceSet,
    NodeManagementServiceSet,
    QueryServiceSet,
    SessionServiceSet,
    SubscriptionServiceSet,
    ViewServiceSet {

    private static final int MAX_SESSION_TIMEOUT_MS = 120000;

    private final Logger logger = LoggerFactory.getLogger(getClass());

    private final Map<NodeId, Session> createdSessions = Maps.newConcurrentMap();
    private final Map<NodeId, Session> activeSessions = Maps.newConcurrentMap();

    private final List<SessionListener> sessionListeners = new CopyOnWriteArrayList<>();

    /**
     * Store the last N client nonces and to make sure they aren't re-used.
     * <p>
     * This number is arbitrary; trying to prevent clients from re-using nonces is merely to satisfy the CTT.
     */
    private final List<ByteString> clientNonces = newCopyOnWriteArrayList();

    private final OpcUaServer server;

    SessionManager(OpcUaServer server) {
        this.server = server;
    }

    /**
     * Kill the session identified by {@code nodeId} and optionally delete all its subscriptions.
     *
     * @param nodeId              the {@link NodeId} identifying the session to kill.
     * @param deleteSubscriptions {@code true} if all its subscriptions should be deleted as well.
     */
    public void killSession(NodeId nodeId, boolean deleteSubscriptions) {
        activeSessions.values().stream()
            .filter(s -> s.getSessionId().equals(nodeId))
            .findFirst().ifPresent(s -> s.close(deleteSubscriptions));
    }

    /**
     * Add {@code listener} to be notified when sessions are created.
     *
     * @param listener the {@link SessionListener} to add.
     */
    public void addSessionListener(SessionListener listener) {
        sessionListeners.add(listener);
    }

    /**
     * Remove {@code listener} from the {@link SessionListener} list.
     *
     * @param listener the {@link SessionListener} to remove.
     */
    public void removeSessionListener(SessionListener listener) {
        sessionListeners.remove(listener);
    }

    /**
     * Get a list of all the current {@link Session}s. This includes sessions that have been created but not yet
     * activated.
     *
     * @return a list of all the current {@link Session}s.
     */
    public List<Session> getAllSessions() {
        List<Session> sessions = new ArrayList<>();
        sessions.addAll(createdSessions.values());
        sessions.addAll(activeSessions.values());
        return sessions;
    }

    /**
     * Get the current session count, including session that have been created but not yet activated.
     *
     * @return the current session count, including session that have been created but not yet activated.
     */
    public UInteger getCurrentSessionCount() {
        return uint(createdSessions.size() + activeSessions.size());
    }

    private Session session(ServiceRequest service) throws UaException {
        long secureChannelId = service.getSecureChannelId();
        NodeId authToken = service.getRequest().getRequestHeader().getAuthenticationToken();

        Session session = activeSessions.get(authToken);

        if (session == null) {
            // session is either not activated or doesn't exist
            session = createdSessions.get(authToken);

            if (session != null) {
                session.getSessionDiagnostics().getUnauthorizedRequestCount().increment();
                throw new UaException(StatusCodes.Bad_SessionNotActivated);
            } else {
                throw new UaException(StatusCodes.Bad_SessionIdInvalid);
            }
        } else {
            // session exists and is activated
            if (session.getSecureChannelId() != secureChannelId) {
                session.getSessionDiagnostics().getUnauthorizedRequestCount().increment();
                throw new UaException(StatusCodes.Bad_SecureChannelIdInvalid);
            }

            session.updateLastActivity();

            service.attr(ServiceAttributes.SERVER_KEY).set(server);
            service.attr(ServiceAttributes.SESSION_KEY).set(session);

            return session;
        }
    }

    //region Session Services
    @Override
    public void onCreateSession(ServiceRequest serviceRequest) {
        ServerDiagnosticsSummary serverDiagnosticsSummary = server.getDiagnosticsSummary();

        try {
            CreateSessionResponse response = createSession(serviceRequest);

            serverDiagnosticsSummary.getCumulatedSessionCount().increment();

            serviceRequest.setResponse(response);
        } catch (UaException e) {
            serverDiagnosticsSummary.getRejectedSessionCount().increment();

            if (e.getStatusCode().isSecurityError()) {
                serverDiagnosticsSummary.getSecurityRejectedSessionCount().increment();
            }

            serviceRequest.setServiceFault(e);
        }
    }

    private CreateSessionResponse createSession(ServiceRequest serviceRequest) throws UaException {
        CreateSessionRequest request = (CreateSessionRequest) serviceRequest.getRequest();

        long maxSessionCount = server.getConfig().getLimits().getMaxSessionCount().longValue();
        if (createdSessions.size() + activeSessions.size() >= maxSessionCount) {
            throw new UaException(StatusCodes.Bad_TooManySessions);
        }

        ByteString serverNonce = NonceUtil.generateNonce(32);
        NodeId authenticationToken = new NodeId(0, NonceUtil.generateNonce(32));
        long maxRequestMessageSize = serviceRequest.getServer().getConfig().getMessageLimits().getMaxMessageSize();
        double revisedSessionTimeout = Math.max(
            5000,
            Math.min(MAX_SESSION_TIMEOUT_MS, request.getRequestedSessionTimeout())
        );

        ApplicationDescription clientDescription = request.getClientDescription();

        long secureChannelId = serviceRequest.getSecureChannelId();
        EndpointDescription endpoint = serviceRequest.getEndpoint();

        SecurityPolicy securityPolicy = SecurityPolicy.fromUri(endpoint.getSecurityPolicyUri());

        EndpointDescription[] serverEndpoints = server.getEndpointDescriptions()
            .stream()
            .filter(ed -> endpointMatchesUrl(ed, request.getEndpointUrl()))
            .toArray(EndpointDescription[]::new);

        ByteString clientNonce = request.getClientNonce();

        if (clientNonce.isNotNull() && (clientNonce.length() < 32)) {
            throw new UaException(StatusCodes.Bad_NonceInvalid);
        }

        if (securityPolicy != SecurityPolicy.None && clientNonces.contains(clientNonce)) {
            throw new UaException(StatusCodes.Bad_NonceInvalid);
        }

        if (securityPolicy != SecurityPolicy.None && clientNonce.isNotNull()) {
            clientNonces.add(clientNonce);
            while (clientNonces.size() > 64) {
                clientNonces.remove(0);
            }
        }

        ByteString clientCertificateBytes = request.getClientCertificate();

        if (securityPolicy != SecurityPolicy.None &&
            serviceRequest.getClientCertificateBytes() != null) {

            if (!Objects.equal(clientCertificateBytes,
                serviceRequest.getClientCertificateBytes())) {

                throw new UaException(StatusCodes.Bad_SecurityChecksFailed,
                    "certificate used to open secure channel " +
                        "differs from certificate used to create session");
            }
        }

        SecurityConfiguration securityConfiguration = createSecurityConfiguration(
            endpoint,
            clientCertificateBytes
        );

        if (securityPolicy != SecurityPolicy.None) {
            X509Certificate clientCertificate =
                securityConfiguration.getClientCertificate();

            List<X509Certificate> clientCertificateChain =
                securityConfiguration.getClientCertificateChain();

            if (clientCertificate == null || clientCertificateChain == null) {
                throw new UaException(
                    StatusCodes.Bad_SecurityChecksFailed,
                    "client certificate must be non-null");
            }

            CertificateValidationUtil.validateApplicationUri(
                clientCertificate,
                clientDescription.getApplicationUri()
            );

            CertificateValidator certificateValidator =
                server.getConfig().getCertificateValidator();

            certificateValidator.validate(clientCertificate);
            certificateValidator.verifyTrustChain(clientCertificateChain);
        }

        // SignatureData must be created using only the bytes of the client
        // leaf certificate, not the bytes of the client certificate chain.
        SignatureData serverSignature = getServerSignature(
            securityPolicy,
            securityConfiguration.getKeyPair(),
            clientNonce,
            securityConfiguration.getClientCertificateBytes()
        );

        NodeId sessionId = new NodeId(1, "Session:" + UUID.randomUUID());
        String sessionName = request.getSessionName();
        Duration sessionTimeout = Duration.ofMillis(DoubleMath.roundToLong(revisedSessionTimeout, RoundingMode.UP));

        Session session = new Session(
            server,
            sessionId,
            sessionName,
            sessionTimeout,
            clientDescription,
            request.getServerUri(),
            request.getMaxResponseMessageSize(),
            endpoint,
            secureChannelId,
            securityConfiguration
        );

        session.setLastNonce(serverNonce);

        session.addLifecycleListener((s, remove) -> {
            createdSessions.remove(authenticationToken);
            activeSessions.remove(authenticationToken);

            sessionListeners.forEach(l -> l.onSessionClosed(session));
        });

        createdSessions.put(authenticationToken, session);

        sessionListeners.forEach(l -> l.onSessionCreated(session));

        return new CreateSessionResponse(
            serviceRequest.createResponseHeader(),
            sessionId,
            authenticationToken,
            revisedSessionTimeout,
            serverNonce,
            endpoint.getServerCertificate(),
            serverEndpoints,
            new SignedSoftwareCertificate[0],
            serverSignature,
            uint(maxRequestMessageSize)
        );
    }

    private SecurityConfiguration createSecurityConfiguration(
        EndpointDescription endpoint,
        ByteString clientCertificateBytes) throws UaException {

        SecurityPolicy securityPolicy = SecurityPolicy.fromUri(endpoint.getSecurityPolicyUri());
        MessageSecurityMode securityMode = endpoint.getSecurityMode();

        X509Certificate clientCertificate = null;
        List<X509Certificate> clientCertificateChain = null;

        KeyPair keyPair = null;
        X509Certificate serverCertificate = null;
        List<X509Certificate> serverCertificateChain = null;

        if (securityPolicy != SecurityPolicy.None) {
            clientCertificate = CertificateUtil
                .decodeCertificate(clientCertificateBytes.bytes());

            clientCertificateChain = CertificateUtil
                .decodeCertificates(clientCertificateBytes.bytes());

            ByteString thumbprint = ByteString.of(sha1(endpoint.getServerCertificate().bytesOrEmpty()));

            keyPair = server
                .getConfig()
                .getCertificateManager()
                .getKeyPair(thumbprint)
                .orElseThrow(() -> new UaException(StatusCodes.Bad_ConfigurationError));

            serverCertificate = server
                .getConfig()
                .getCertificateManager()
                .getCertificate(thumbprint)
                .orElseThrow(() -> new UaException(StatusCodes.Bad_ConfigurationError));

            serverCertificateChain = server
                .getConfig()
                .getCertificateManager()
                .getCertificateChain(thumbprint)
                .map(Lists::newArrayList)
                .orElseThrow(() -> new UaException(StatusCodes.Bad_ConfigurationError));
        }

        return new SecurityConfiguration(
            securityPolicy,
            securityMode,
            keyPair,
            serverCertificate,
            serverCertificateChain,
            clientCertificate,
            clientCertificateChain
        );
    }

    private boolean endpointMatchesUrl(EndpointDescription endpoint, String requestedEndpointUrl) {
        try {
            String requestedHost = EndpointUtil.getHost(requestedEndpointUrl);
            String endpointHost = EndpointUtil.getHost(endpoint.getEndpointUrl());

            return Strings.nullToEmpty(requestedHost)
                .equalsIgnoreCase(Strings.nullToEmpty(endpointHost));
        } catch (Throwable e) {
            logger.warn("Unable to create URI.", e);
            return false;
        }
    }

    @Override
    public void onActivateSession(ServiceRequest serviceRequest) {
        try {
            ActivateSessionResponse response = activateSession(serviceRequest);

            serviceRequest.setResponse(response);
        } catch (UaException e) {
            serviceRequest.setServiceFault(e);
        }
    }

    private ActivateSessionResponse activateSession(ServiceRequest serviceRequest) throws UaException {
        ActivateSessionRequest request = (ActivateSessionRequest) serviceRequest.getRequest();

        long secureChannelId = serviceRequest.getSecureChannelId();
        NodeId authToken = request.getRequestHeader().getAuthenticationToken();
        List<SignedSoftwareCertificate> clientSoftwareCertificates = l(request.getClientSoftwareCertificates());

        Session session = createdSessions.get(authToken);

        if (session == null) {
            session = activeSessions.get(authToken);

            if (session == null) {
                throw new UaException(StatusCodes.Bad_SessionIdInvalid);
            } else {
                verifyClientSignature(session, request);

                SecurityConfiguration securityConfiguration = session.getSecurityConfiguration();

                if (session.getSecureChannelId() == secureChannelId) {
                    /*
                     * Identity change
                     */
<<<<<<< HEAD
                    UserIdentityToken identityToken = (UserIdentityToken) request.getUserIdentityToken().decode(
                        server.getSerializationContext()
=======
                    UserIdentityToken identityToken = decodeIdentityToken(
                        request.getUserIdentityToken(),
                        session.getEndpoint().getUserIdentityTokens()
>>>>>>> 69091f37
                    );

                    Object identityObject = validateIdentityToken(
                        session,
                        identityToken,
                        request.getUserTokenSignature()
                    );

                    StatusCode[] results = new StatusCode[clientSoftwareCertificates.size()];
                    Arrays.fill(results, StatusCode.GOOD);

                    ByteString serverNonce = NonceUtil.generateNonce(32);

                    session.setClientAddress(serviceRequest.getClientAddress());
                    session.setIdentityObject(identityObject, identityToken);
                    session.setLastNonce(serverNonce);
                    session.setLocaleIds(request.getLocaleIds());

                    return new ActivateSessionResponse(
                        serviceRequest.createResponseHeader(),
                        serverNonce,
                        results,
                        new DiagnosticInfo[0]
                    );
                } else {
                    /*
                     * Associate session with new secure channel if client certificate and identity token match.
                     */
                    ByteString clientCertificateBytes = serviceRequest.getClientCertificateBytes();

                    UserIdentityToken identityToken = decodeIdentityToken(
                        request.getUserIdentityToken(),
                        session.getEndpoint().getUserIdentityTokens()
                    );

                    Object identityObject = validateIdentityToken(
                        session,
                        identityToken,
                        request.getUserTokenSignature()
                    );

                    boolean sameIdentity = Objects.equal(
                        identityObject,
                        session.getIdentityObject()
                    );

                    boolean sameCertificate = Objects.equal(
                        clientCertificateBytes,
                        securityConfiguration.getClientCertificateBytes()
                    );

                    if (sameIdentity && sameCertificate) {
                        SecurityConfiguration newSecurityConfiguration = createSecurityConfiguration(
                            serviceRequest.getEndpoint(),
                            clientCertificateBytes
                        );

                        session.setEndpoint(serviceRequest.getEndpoint());
                        session.setSecureChannelId(secureChannelId);
                        session.setSecurityConfiguration(newSecurityConfiguration);

                        logger.debug("Session id={} is now associated with secureChannelId={}",
                            session.getSessionId(), secureChannelId);

                        StatusCode[] results = new StatusCode[clientSoftwareCertificates.size()];
                        Arrays.fill(results, StatusCode.GOOD);

                        ByteString serverNonce = NonceUtil.generateNonce(32);

                        session.setClientAddress(serviceRequest.getClientAddress());
                        session.setLastNonce(serverNonce);
                        session.setLocaleIds(request.getLocaleIds());

                        return new ActivateSessionResponse(
                            serviceRequest.createResponseHeader(),
                            serverNonce,
                            results,
                            new DiagnosticInfo[0]
                        );
                    } else {
                        throw new UaException(StatusCodes.Bad_SecurityChecksFailed);
                    }
                }
            }
        } else {
            if (secureChannelId != session.getSecureChannelId()) {
                throw new UaException(StatusCodes.Bad_SecurityChecksFailed);
            }

            verifyClientSignature(session, request);

<<<<<<< HEAD
            UserIdentityToken identityToken = (UserIdentityToken) request.getUserIdentityToken().decode(
                server.getSerializationContext()
=======
            UserIdentityToken identityToken = decodeIdentityToken(
                request.getUserIdentityToken(),
                session.getEndpoint().getUserIdentityTokens()
>>>>>>> 69091f37
            );

            Object identityObject = validateIdentityToken(
                session,
                identityToken,
                request.getUserTokenSignature()
            );

            createdSessions.remove(authToken);
            activeSessions.put(authToken, session);

            StatusCode[] results = new StatusCode[clientSoftwareCertificates.size()];
            Arrays.fill(results, StatusCode.GOOD);

            ByteString serverNonce = NonceUtil.generateNonce(32);

            session.setClientAddress(serviceRequest.getClientAddress());
            session.setIdentityObject(identityObject, identityToken);
            session.setLocaleIds(request.getLocaleIds());
            session.setLastNonce(serverNonce);

            return new ActivateSessionResponse(
                serviceRequest.createResponseHeader(),
                serverNonce,
                results,
                new DiagnosticInfo[0]
            );
        }
    }

    private static void verifyClientSignature(Session session, ActivateSessionRequest request) throws UaException {
        SecurityConfiguration securityConfiguration = session.getSecurityConfiguration();

        if (securityConfiguration.getSecurityPolicy() != SecurityPolicy.None) {
            SignatureData clientSignature = request.getClientSignature();

            byte[] dataBytes = Bytes.concat(
                securityConfiguration.getServerCertificateBytes().bytesOrEmpty(),
                session.getLastNonce().bytesOrEmpty()
            );

            byte[] signatureBytes = clientSignature.getSignature().bytesOrEmpty();

            SignatureUtil.verify(
                SecurityAlgorithm.fromUri(clientSignature.getAlgorithm()),
                securityConfiguration.getClientCertificate(),
                dataBytes,
                signatureBytes
            );
        }
    }

    /**
     * Decode a {@link UserIdentityToken}.
     * <p>
     * Null or empty tokens are interpreted as {@link AnonymousIdentityToken}, as per the spec.
     *
     * @param identityTokenXo the {@link ExtensionObject} to decode.
     * @param tokenPolicies   the {@link UserTokenPolicy}s from the Session's Endpoint.
     * @return a {@link UserIdentityToken} object.
     */
    @Nonnull
    private UserIdentityToken decodeIdentityToken(
        @Nullable ExtensionObject identityTokenXo,
        @Nullable UserTokenPolicy[] tokenPolicies
    ) {

        if (identityTokenXo != null && !identityTokenXo.isNull()) {
            Object identityToken = identityTokenXo.decodeOrNull(
                server.getSerializationContext()
            );

            if (identityToken instanceof UserIdentityToken) {
                return (UserIdentityToken) identityToken;
            }
        }

        String policyId = l(tokenPolicies).stream()
            .filter(p -> p.getTokenType() == UserTokenType.Anonymous)
            .findFirst()
            .map(UserTokenPolicy::getPolicyId)
            .orElse(null);

        return new AnonymousIdentityToken(policyId);
    }

    private Object validateIdentityToken(
        Session session,
        Object tokenObject,
        SignatureData tokenSignature) throws UaException {

        IdentityValidator identityValidator = server.getConfig().getIdentityValidator();
        UserTokenPolicy tokenPolicy = validatePolicyId(session, tokenObject);

        if (tokenObject instanceof UserIdentityToken) {
            return identityValidator.validateIdentityToken(
                session,
                (UserIdentityToken) tokenObject,
                tokenPolicy,
                tokenSignature
            );
        } else {
            throw new UaException(StatusCodes.Bad_IdentityTokenInvalid);
        }
    }

    /**
     * Validates the policyId on a {@link UserIdentityToken} Object is a policyId that exists on the Endpoint that
     * {@code session} is connected to.
     *
     * @param session     the current {@link Session}
     * @param tokenObject the {@link UserIdentityToken} Object from the client.
     * @return the first {@link UserTokenPolicy} on the Endpoint matching the policyId.
     * @throws UaException if the token object is invalid or no matching policy is found.
     */
    private UserTokenPolicy validatePolicyId(Session session, Object tokenObject) throws UaException {
        if (tokenObject instanceof UserIdentityToken) {
            UserIdentityToken token = (UserIdentityToken) tokenObject;
            String policyId = token.getPolicyId();

            List<UserTokenPolicy> userIdentityTokens =
                l(session.getEndpoint().getUserIdentityTokens());

            Optional<UserTokenPolicy> policy = userIdentityTokens
                .stream()
                .filter(t -> Objects.equal(policyId, t.getPolicyId()))
                .findFirst();

            return policy.orElseThrow(() ->
                new UaException(
                    StatusCodes.Bad_IdentityTokenInvalid,
                    "policy not found: " + policyId)
            );
        } else {
            throw new UaException(StatusCodes.Bad_IdentityTokenInvalid);
        }
    }

    @Override
    public void onCloseSession(ServiceRequest service) {
        try {
            CloseSessionResponse response = closeSession(service);

            service.setResponse(response);
        } catch (UaException e) {
            service.setServiceFault(e);
        }
    }

    private CloseSessionResponse closeSession(ServiceRequest service) throws UaException {
        CloseSessionRequest request = (CloseSessionRequest) service.getRequest();

        long secureChannelId = service.getSecureChannelId();
        NodeId authToken = service.getRequest().getRequestHeader().getAuthenticationToken();

        Session session = activeSessions.get(authToken);

        if (session != null) {
            if (session.getSecureChannelId() != secureChannelId) {
                throw new UaException(StatusCodes.Bad_SecureChannelIdInvalid);
            } else {
                activeSessions.remove(authToken);
                session.close(request.getDeleteSubscriptions());
                return new CloseSessionResponse(service.createResponseHeader());
            }
        } else {
            session = createdSessions.get(authToken);

            if (session == null) {
                throw new UaException(StatusCodes.Bad_SessionIdInvalid);
            } else if (session.getSecureChannelId() != secureChannelId) {
                throw new UaException(StatusCodes.Bad_SecureChannelIdInvalid);
            } else {
                createdSessions.remove(authToken);
                session.close(request.getDeleteSubscriptions());
                return new CloseSessionResponse(service.createResponseHeader());
            }
        }
    }

    @Override
    public void onCancel(ServiceRequest service) throws UaException {
        session(service).onCancel(service);
    }

    private SignatureData getServerSignature(
        SecurityPolicy securityPolicy,
        KeyPair keyPair,
        ByteString clientNonce,
        ByteString clientCertificate) throws UaException {

        if (securityPolicy == SecurityPolicy.None) {
            return new SignatureData(null, null);
        } else {
            try {
                SecurityAlgorithm algorithm = securityPolicy.getAsymmetricSignatureAlgorithm();

                byte[] data = Bytes.concat(clientCertificate.bytes(), clientNonce.bytes());

                byte[] signature = SignatureUtil.sign(
                    algorithm,
                    keyPair.getPrivate(),
                    ByteBuffer.wrap(data)
                );

                return new SignatureData(algorithm.getUri(), ByteString.of(signature));
            } catch (UaRuntimeException e) {
                throw new UaException(StatusCodes.Bad_SecurityChecksFailed);
            }
        }
    }
    //endregion

    //region Attribute Services
    @Override
    public void onRead(ServiceRequest service) throws UaException {
        Session session = session(service);

        session.getSessionDiagnostics().getReadCount().record(service);
        session.getSessionDiagnostics().getTotalRequestCount().record(service);

        session.getAttributeServiceSet().onRead(service);
    }

    @Override
    public void onWrite(ServiceRequest service) throws UaException {
        Session session = session(service);

        session.getSessionDiagnostics().getWriteCount().record(service);
        session.getSessionDiagnostics().getTotalRequestCount().record(service);

        session.getAttributeServiceSet().onWrite(service);
    }

    @Override
    public void onHistoryRead(ServiceRequest service) throws UaException {
        Session session = session(service);

        session.getSessionDiagnostics().getHistoryReadCount().record(service);
        session.getSessionDiagnostics().getTotalRequestCount().record(service);

        session.getAttributeHistoryServiceSet().onHistoryRead(service);
    }

    @Override
    public void onHistoryUpdate(ServiceRequest service) throws UaException {
        Session session = session(service);

        session.getSessionDiagnostics().getHistoryUpdateCount().record(service);
        session.getSessionDiagnostics().getTotalRequestCount().record(service);

        session.getAttributeHistoryServiceSet().onHistoryUpdate(service);
    }
    //endregion

    //region View Services
    @Override
    public void onBrowse(ServiceRequest service) throws UaException {
        Session session = session(service);

        session.getSessionDiagnostics().getBrowseCount().record(service);
        session.getSessionDiagnostics().getTotalRequestCount().record(service);

        session.getViewServiceSet().onBrowse(service);
    }

    @Override
    public void onBrowseNext(ServiceRequest service) throws UaException {
        Session session = session(service);

        session.getSessionDiagnostics().getBrowseNextCount().record(service);
        session.getSessionDiagnostics().getTotalRequestCount().record(service);

        session.getViewServiceSet().onBrowseNext(service);
    }

    @Override
    public void onTranslateBrowsePaths(ServiceRequest service) throws UaException {
        Session session = session(service);

        session.getSessionDiagnostics().getTranslateBrowsePathsToNodeIdsCount().record(service);
        session.getSessionDiagnostics().getTotalRequestCount().record(service);

        session.getViewServiceSet().onTranslateBrowsePaths(service);
    }

    @Override
    public void onRegisterNodes(ServiceRequest service) throws UaException {
        Session session = session(service);

        session.getSessionDiagnostics().getRegisterNodesCount().record(service);
        session.getSessionDiagnostics().getTotalRequestCount().record(service);

        session.getViewServiceSet().onRegisterNodes(service);
    }

    @Override
    public void onUnregisterNodes(ServiceRequest service) throws UaException {
        Session session = session(service);

        session.getSessionDiagnostics().getUnregisterNodesCount().record(service);
        session.getSessionDiagnostics().getTotalRequestCount().record(service);

        session.getViewServiceSet().onUnregisterNodes(service);
    }
    //endregion

    //region NodeManagement Services
    @Override
    public void onAddNodes(ServiceRequest service) throws UaException {
        Session session = session(service);

        session.getSessionDiagnostics().getAddNodesCount().record(service);
        session.getSessionDiagnostics().getTotalRequestCount().record(service);

        session.getNodeManagementServiceSet().onAddNodes(service);
    }

    @Override
    public void onAddReferences(ServiceRequest service) throws UaException {
        Session session = session(service);

        session.getSessionDiagnostics().getAddReferencesCount().record(service);
        session.getSessionDiagnostics().getTotalRequestCount().record(service);

        session.getNodeManagementServiceSet().onAddReferences(service);
    }

    @Override
    public void onDeleteNodes(ServiceRequest service) throws UaException {
        Session session = session(service);

        session.getSessionDiagnostics().getDeleteNodesCount().record(service);
        session.getSessionDiagnostics().getTotalRequestCount().record(service);

        session.getNodeManagementServiceSet().onDeleteNodes(service);
    }

    @Override
    public void onDeleteReferences(ServiceRequest service) throws UaException {
        Session session = session(service);

        session.getSessionDiagnostics().getDeleteReferencesCount().record(service);
        session.getSessionDiagnostics().getTotalRequestCount().record(service);

        session.getNodeManagementServiceSet().onDeleteReferences(service);
    }
    //endregion

    //region Subscription Services
    @Override
    public void onCreateSubscription(ServiceRequest service) throws UaException {
        Session session = session(service);

        session.getSessionDiagnostics().getCreateSubscriptionCount().record(service);
        session.getSessionDiagnostics().getTotalRequestCount().record(service);

        session.getSubscriptionServiceSet().onCreateSubscription(service);
    }

    @Override
    public void onModifySubscription(ServiceRequest service) throws UaException {
        Session session = session(service);

        session.getSessionDiagnostics().getModifySubscriptionCount().record(service);
        session.getSessionDiagnostics().getTotalRequestCount().record(service);

        session.getSubscriptionServiceSet().onModifySubscription(service);
    }

    @Override
    public void onSetPublishingMode(ServiceRequest service) throws UaException {
        Session session = session(service);

        session.getSessionDiagnostics().getSetPublishingModeCount().record(service);
        session.getSessionDiagnostics().getTotalRequestCount().record(service);

        session.getSubscriptionServiceSet().onSetPublishingMode(service);
    }

    @Override
    public void onPublish(ServiceRequest service) throws UaException {
        Session session = session(service);

        session.getSessionDiagnostics().getPublishCount().record(service);
        session.getSessionDiagnostics().getTotalRequestCount().record(service);

        session.getSubscriptionServiceSet().onPublish(service);
    }

    @Override
    public void onRepublish(ServiceRequest service) throws UaException {
        Session session = session(service);

        session.getSessionDiagnostics().getRepublishCount().record(service);
        session.getSessionDiagnostics().getTotalRequestCount().record(service);

        session.getSubscriptionServiceSet().onRepublish(service);
    }

    @Override
    public void onTransferSubscriptions(ServiceRequest service) throws UaException {
        Session session = session(service);

        session.getSessionDiagnostics().getTransferSubscriptionsCount().record(service);
        session.getSessionDiagnostics().getTotalRequestCount().record(service);

        session.getSubscriptionServiceSet().onTransferSubscriptions(service);
    }

    @Override
    public void onDeleteSubscriptions(ServiceRequest service) throws UaException {
        Session session = session(service);

        session.getSessionDiagnostics().getDeleteSubscriptionsCount().record(service);
        session.getSessionDiagnostics().getTotalRequestCount().record(service);

        session.getSubscriptionServiceSet().onDeleteSubscriptions(service);
    }
    //endregion

    //region MonitoredItem Services
    @Override
    public void onCreateMonitoredItems(ServiceRequest service) throws UaException {
        Session session = session(service);

        session.getSessionDiagnostics().getCreateMonitoredItemsCount().record(service);
        session.getSessionDiagnostics().getTotalRequestCount().record(service);

        session.getMonitoredItemServiceSet().onCreateMonitoredItems(service);
    }

    @Override
    public void onModifyMonitoredItems(ServiceRequest service) throws UaException {
        Session session = session(service);

        session.getSessionDiagnostics().getModifyMonitoredItemsCount().record(service);
        session.getSessionDiagnostics().getTotalRequestCount().record(service);

        session.getMonitoredItemServiceSet().onModifyMonitoredItems(service);
    }

    @Override
    public void onSetMonitoringMode(ServiceRequest service) throws UaException {
        Session session = session(service);

        session.getSessionDiagnostics().getSetMonitoringModeCount().record(service);
        session.getSessionDiagnostics().getTotalRequestCount().record(service);

        session.getMonitoredItemServiceSet().onSetMonitoringMode(service);
    }

    @Override
    public void onSetTriggering(ServiceRequest service) throws UaException {
        Session session = session(service);

        session.getSessionDiagnostics().getSetTriggeringCount().record(service);
        session.getSessionDiagnostics().getTotalRequestCount().record(service);

        session.getMonitoredItemServiceSet().onSetTriggering(service);
    }

    @Override
    public void onDeleteMonitoredItems(ServiceRequest service) throws UaException {
        Session session = session(service);

        session.getSessionDiagnostics().getDeleteMonitoredItemsCount().record(service);
        session.getSessionDiagnostics().getTotalRequestCount().record(service);

        session.getMonitoredItemServiceSet().onDeleteMonitoredItems(service);
    }
    //endregion

    //region Method Services
    @Override
    public void onCall(ServiceRequest service) throws UaException {
        Session session = session(service);

        session.getSessionDiagnostics().getCallCount().record(service);
        session.getSessionDiagnostics().getTotalRequestCount().record(service);

        session.getMethodServiceSet().onCall(service);
    }
    //endregion

    //region Query Services
    @Override
    public void onQueryFirst(ServiceRequest service) throws UaException {
        Session session = session(service);

        session.getSessionDiagnostics().getQueryFirstCount().record(service);
        session.getSessionDiagnostics().getTotalRequestCount().record(service);

        session.getQueryServiceSet().onQueryFirst(service);
    }

    @Override
    public void onQueryNext(ServiceRequest service) throws UaException {
        Session session = session(service);

        session.getSessionDiagnostics().getQueryNextCount().record(service);
        session.getSessionDiagnostics().getTotalRequestCount().record(service);

        session.getQueryServiceSet().onQueryNext(service);
    }
    //endregion

}<|MERGE_RESOLUTION|>--- conflicted
+++ resolved
@@ -21,12 +21,9 @@
 import java.util.Map;
 import java.util.Optional;
 import java.util.UUID;
-<<<<<<< HEAD
 import java.util.concurrent.CopyOnWriteArrayList;
-=======
 import javax.annotation.Nonnull;
 import javax.annotation.Nullable;
->>>>>>> 69091f37
 
 import com.google.common.base.Objects;
 import com.google.common.base.Strings;
@@ -53,13 +50,10 @@
 import org.eclipse.milo.opcua.stack.core.types.enumerated.UserTokenType;
 import org.eclipse.milo.opcua.stack.core.types.structured.ActivateSessionRequest;
 import org.eclipse.milo.opcua.stack.core.types.structured.ActivateSessionResponse;
-<<<<<<< HEAD
+import org.eclipse.milo.opcua.stack.core.types.structured.AnonymousIdentityToken;
 import org.eclipse.milo.opcua.stack.core.types.structured.ApplicationDescription;
 import org.eclipse.milo.opcua.stack.core.types.structured.CloseSessionRequest;
 import org.eclipse.milo.opcua.stack.core.types.structured.CloseSessionResponse;
-=======
-import org.eclipse.milo.opcua.stack.core.types.structured.AnonymousIdentityToken;
->>>>>>> 69091f37
 import org.eclipse.milo.opcua.stack.core.types.structured.CreateSessionRequest;
 import org.eclipse.milo.opcua.stack.core.types.structured.CreateSessionResponse;
 import org.eclipse.milo.opcua.stack.core.types.structured.EndpointDescription;
@@ -472,14 +466,9 @@
                     /*
                      * Identity change
                      */
-<<<<<<< HEAD
-                    UserIdentityToken identityToken = (UserIdentityToken) request.getUserIdentityToken().decode(
-                        server.getSerializationContext()
-=======
                     UserIdentityToken identityToken = decodeIdentityToken(
                         request.getUserIdentityToken(),
                         session.getEndpoint().getUserIdentityTokens()
->>>>>>> 69091f37
                     );
 
                     Object identityObject = validateIdentityToken(
@@ -571,14 +560,9 @@
 
             verifyClientSignature(session, request);
 
-<<<<<<< HEAD
-            UserIdentityToken identityToken = (UserIdentityToken) request.getUserIdentityToken().decode(
-                server.getSerializationContext()
-=======
             UserIdentityToken identityToken = decodeIdentityToken(
                 request.getUserIdentityToken(),
                 session.getEndpoint().getUserIdentityTokens()
->>>>>>> 69091f37
             );
 
             Object identityObject = validateIdentityToken(
